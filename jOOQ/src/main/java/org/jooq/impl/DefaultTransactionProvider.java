--- conflicted
+++ resolved
@@ -85,11 +85,7 @@
     private static final Savepoint IGNORED_SAVEPOINT     = new DefaultSavepoint();
 
     private final ConnectionProvider provider;
-<<<<<<< HEAD
     private final boolean            nested;
-    private Connection               connection;
-=======
->>>>>>> 064dd053
 
     public DefaultTransactionProvider(ConnectionProvider provider) {
         this(provider, true);
