<?xml version="1.0" encoding="UTF-8"?>
<project xmlns="http://maven.apache.org/POM/4.0.0" xmlns:xsi="http://www.w3.org/2001/XMLSchema-instance"
    xsi:schemaLocation="http://maven.apache.org/POM/4.0.0 http://maven.apache.org/maven-v4_0_0.xsd">

    <modelVersion>4.0.0</modelVersion>

    <parent>
        <groupId>org.jooq</groupId>
        <artifactId>jooq-parent</artifactId>
<<<<<<< HEAD
        <version>3.17.0</version>
=======
        <version>3.17.1-SNAPSHOT</version>
>>>>>>> e22fbcc7
    </parent>

    <artifactId>jooq-kotlin-coroutines</artifactId>
    <name>jOOQ Kotlin Coroutines</name>

    <build>
        <sourceDirectory>src/main/kotlin</sourceDirectory>

        <plugins>
            <plugin>
                <artifactId>kotlin-maven-plugin</artifactId>
                <groupId>org.jetbrains.kotlin</groupId>
            </plugin>
            
            <!-- The jar plugin -->
            <plugin>
                <groupId>org.apache.maven.plugins</groupId>
                <artifactId>maven-jar-plugin</artifactId>
                <executions>
                    <execution>
                        <id>empty-javadoc-jar</id>
                        <phase>package</phase>
                        <goals>
                            <goal>jar</goal>
                        </goals>
                        <configuration>
                            <classifier>javadoc</classifier>
                            <classesDirectory>${basedir}/javadoc</classesDirectory>
                            <archive>
                                <manifestEntries>
                                    <Automatic-Module-Name>org.jooq.kotlin.coroutines</Automatic-Module-Name>
                                </manifestEntries>
                            </archive>
                        </configuration>
                    </execution>
                </executions>
            </plugin>
        </plugins>
    </build>

    <dependencies>
        <dependency>
            <groupId>org.jooq</groupId>
            <artifactId>jooq</artifactId>
        </dependency>
        <dependency>
            <groupId>org.jooq</groupId>
            <artifactId>jooq-kotlin</artifactId>
        </dependency>

        <dependency>
            <groupId>org.jetbrains.kotlinx</groupId>
            <artifactId>kotlinx-coroutines-core</artifactId>
        </dependency>
        <dependency>
            <groupId>org.jetbrains.kotlinx</groupId>
            <artifactId>kotlinx-coroutines-reactor</artifactId>
        </dependency>
    </dependencies>
</project><|MERGE_RESOLUTION|>--- conflicted
+++ resolved
@@ -7,11 +7,7 @@
     <parent>
         <groupId>org.jooq</groupId>
         <artifactId>jooq-parent</artifactId>
-<<<<<<< HEAD
-        <version>3.17.0</version>
-=======
-        <version>3.17.1-SNAPSHOT</version>
->>>>>>> e22fbcc7
+        <version>3.17.1</version>
     </parent>
 
     <artifactId>jooq-kotlin-coroutines</artifactId>
