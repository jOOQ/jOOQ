--- conflicted
+++ resolved
@@ -1,422 +1,406 @@
-/**
- * Copyright (c) 2009-2013, Lukas Eder, lukas.eder@gmail.com
- * All rights reserved.
- *
- * This software is licensed to you under the Apache License, Version 2.0
- * (the "License"); You may obtain a copy of the License at
- *
- *   http://www.apache.org/licenses/LICENSE-2.0
- *
- * Redistribution and use in source and binary forms, with or without
- * modification, are permitted provided that the following conditions are met:
- *
- * . Redistributions of source code must retain the above copyright notice, this
- *   list of conditions and the following disclaimer.
- *
- * . Redistributions in binary form must reproduce the above copyright notice,
- *   this list of conditions and the following disclaimer in the documentation
- *   and/or other materials provided with the distribution.
- *
- * . Neither the name "jOOQ" nor the names of its contributors may be
- *   used to endorse or promote products derived from this software without
- *   specific prior written permission.
- *
- * THIS SOFTWARE IS PROVIDED BY THE COPYRIGHT HOLDERS AND CONTRIBUTORS "AS IS"
- * AND ANY EXPRESS OR IMPLIED WARRANTIES, INCLUDING, BUT NOT LIMITED TO, THE
- * IMPLIED WARRANTIES OF MERCHANTABILITY AND FITNESS FOR A PARTICULAR PURPOSE
- * ARE DISCLAIMED. IN NO EVENT SHALL THE COPYRIGHT OWNER OR CONTRIBUTORS BE
- * LIABLE FOR ANY DIRECT, INDIRECT, INCIDENTAL, SPECIAL, EXEMPLARY, OR
- * CONSEQUENTIAL DAMAGES (INCLUDING, BUT NOT LIMITED TO, PROCUREMENT OF
- * SUBSTITUTE GOODS OR SERVICES; LOSS OF USE, DATA, OR PROFITS; OR BUSINESS
- * INTERRUPTION) HOWEVER CAUSED AND ON ANY THEORY OF LIABILITY, WHETHER IN
- * CONTRACT, STRICT LIABILITY, OR TORT (INCLUDING NEGLIGENCE OR OTHERWISE)
- * ARISING IN ANY WAY OUT OF THE USE OF THIS SOFTWARE, EVEN IF ADVISED OF THE
- * POSSIBILITY OF SUCH DAMAGE.
- */
-package org.jooq;
-
-/**
- * TODO [#2667]
- */
-public enum Clause {
-
-    /**
-     * A placeholder clause for cases where the behaviour was not yet specified.
-     * This will not go public, and is meant to be a placeholder during
-     * development.
-     */
-    @Deprecated
-    DUMMY,
-
-    // -------------------------------------------------------------------------
-    // Clauses used in a any type of statement to model catalog references
-    // -------------------------------------------------------------------------
-
-    CATALOG,
-    CATALOG_REFERENCE,
-
-    // -------------------------------------------------------------------------
-    // Clauses used in a any type of statement to model schema references
-    // -------------------------------------------------------------------------
-
-    SCHEMA,
-    SCHEMA_REFERENCE,
-
-    // -------------------------------------------------------------------------
-    // Clauses used in a any type of statement to model table references
-    // -------------------------------------------------------------------------
-
-    /**
-     * A complete table reference.
-     * <p>
-     * This clause surrounds a complete table reference as it can be encountered
-     * in
-     * <ul>
-     * <li> {@link #SELECT_FROM}</li>
-     * <li> {@link #INSERT_INSERT_INTO}</li>
-     * <li> {@link #UPDATE_UPDATE}</li>
-     * <li> {@link #DELETE_DELETE}</li>
-     * <li> {@link #MERGE_MERGE_INTO}</li>
-     * <li> {@link #TRUNCATE_TRUNCATE}</li>
-     * </ul>
-     */
-    TABLE,
-
-    TABLE_ALIAS,
-    TABLE_REFERENCE,
-
-    /**
-     *
-     */
-    TABLE_JOIN,
-    TABLE_JOIN_INNER,
-    TABLE_JOIN_CROSS,
-    TABLE_JOIN_NATURAL,
-    TABLE_JOIN_OUTER_LEFT,
-    TABLE_JOIN_OUTER_RIGHT,
-    TABLE_JOIN_OUTER_FULL,
-    TABLE_JOIN_NATURAL_OUTER_LEFT,
-    TABLE_JOIN_NATURAL_OUTER_RIGHT,
-    TABLE_JOIN_ON,
-    TABLE_JOIN_USING,
-    TABLE_JOIN_PARTITION_BY,
-
-    TABLE_FLASHBACK,
-    TABLE_PIVOT,
-
-    // -------------------------------------------------------------------------
-    // Clauses used in a any type of statement to model column references
-    // -------------------------------------------------------------------------
-
-    FIELD,
-    FIELD_ALIAS,
-    FIELD_REFERENCE,
-    FIELD_VALUE,
-    FIELD_CASE,
-    FIELD_ROW,
-
-    // -------------------------------------------------------------------------
-    // Clauses used in a any type of statement to model condition references
-    // -------------------------------------------------------------------------
-
-    /**
-     * A condition expression.
-     */
-    CONDITION,
-
-    /**
-     * A <code>NULL</code> condition.
-     * <p>
-     * This clause surrounds a {@link #FIELD}.
-     */
-    CONDITION_IS_NULL,
-
-    /**
-     * A <code>NOT NULL</code> condition.
-     * <p>
-     * This clause surrounds a {@link #FIELD}.
-     */
-    CONDITION_IS_NOT_NULL,
-
-    // TODO: Should operators be distinguished?
-    // - LIKE predicate
-    // - Subselect predicates
-    // - RVE predicates
-    // - Quantified predicates
-    CONDITION_COMPARISON,
-
-    /**
-     * A <code>BEWEEN</code> condition.
-     * <p>
-     * This clause surrounds three {@link #FIELD} clauses.
-     */
-    CONDITION_BETWEEN,
-
-    /**
-     * A <code>BEWEEN SYMMETRIC</code> condition.
-     * <p>
-     * This clause surrounds three {@link #FIELD} clauses.
-     */
-    CONDITION_BETWEEN_SYMMETRIC,
-
-    /**
-     * A <code>NOT BEWEEN</code> condition.
-     * <p>
-     * This clause surrounds three {@link #FIELD} clauses.
-     */
-    CONDITION_NOT_BETWEEN,
-
-    /**
-     * A <code>NOT BEWEEN SYMMETRIC</code> condition.
-     * <p>
-     * This clause surrounds three {@link #FIELD} clauses.
-     */
-    CONDITION_NOT_BETWEEN_SYMMETRIC,
-
-    /**
-<<<<<<< HEAD
-=======
-     * A <code>DISTINCT</code> condition.
-     * <p>
-     * This clause surrounds two {@link #FIELD} clauses.
-     */
-    CONDITION_IS_DISTINCT,
-
-    /**
-     * A <code>NOT DISTINCT</code> condition.
-     * <p>
-     * This clause surrounds two {@link #FIELD} clauses.
-     */
-    CONDITION_IS_NOT_DISTINCT,
-
-    /**
->>>>>>> a79b7bfe
-     * An <code>OVERLAPS</code> condition.
-     * <p>
-     * This clause surrounds two {@link #FIELD} clauses.
-     */
-    CONDITION_OVERLAPS,
-
-    /**
-     * A combined condition using <code>AND</code>.
-     * <p>
-     * This clause surrounds several {@link #CONDITION} clauses.
-     */
-    CONDITION_AND,
-
-    /**
-     * A combined condition using <code>OR</code>.
-     * <p>
-     * This clause surrounds several {@link #CONDITION} clauses.
-     */
-    CONDITION_OR,
-
-    /**
-     * A <code>NOT</code> condition.
-     * <p>
-     * This clause surrounds a {@link #CONDITION} clause.
-     */
-    CONDITION_NOT,
-
-    /**
-     * An <code>IN</code> condition.
-     * <p>
-     * This clause surrounds two or more {@link #FIELD} clauses.
-     */
-    CONDITION_IN,
-
-    /**
-     * A <code>NOT IN</code> condition.
-     * <p>
-     * This clause surrounds two or more {@link #FIELD} clauses.
-     */
-    CONDITION_NOT_IN,
-
-    /**
-     * An <code>EXISTS</code> condition.
-     * <p>
-     * This clause surrounds a {@link #SELECT} clause.
-     */
-    CONDITION_EXISTS,
-
-    /**
-     * A <code>NOT EXISTS</code> condition.
-     * <p>
-     * This clause surrounds a {@link #SELECT} clause.
-     */
-    CONDITION_NOT_EXISTS,
-
-    // -------------------------------------------------------------------------
-    // Clauses that are used in a SELECT statement
-    // -------------------------------------------------------------------------
-
-    /**
-     * A complete <code>SELECT</code> statement or a subselect.
-     * <p>
-     * This clause surrounds a complete <code>SELECT</code> statement, a
-     * subselect, or a set operation, such as
-     * <ul>
-     * <li> {@link #SELECT_UNION}</li>
-     * <li> {@link #SELECT_UNION_ALL}</li>
-     * <li> {@link #SELECT_INTERSECT}</li>
-     * <li> {@link #SELECT_EXCEPT}</li>
-     * </ul>
-     */
-    SELECT,
-
-    /**
-     * A <code>UNION</code> set operation.
-     * <p>
-     * This clause surrounds two or more subselects (see {@link #SELECT})
-     * concatenating them using a <code>UNION</code> set operation.
-     */
-    SELECT_UNION,
-
-    /**
-     * A <code>UNION ALL</code> set operation.
-     * <p>
-     * This clause surrounds two or more subselects (see {@link #SELECT})
-     * concatenating them using a <code>UNION ALL</code> set operation.
-     */
-    SELECT_UNION_ALL,
-
-    /**
-     * A <code>INTERSECT</code> set operation.
-     * <p>
-     * This clause surrounds two or more subselects (see {@link #SELECT})
-     * concatenating them using a <code>INTERSECT</code> set operation.
-     */
-    SELECT_INTERSECT,
-
-    /**
-     * A <code>EXCEPT</code> set operation.
-     * <p>
-     * This clause surrounds two or more subselects (see {@link #SELECT})
-     * concatenating them using a <code>EXCEPT</code> set operation.
-     */
-    SELECT_EXCEPT,
-
-    /**
-     * A <code>SELECT</code> clause within a {@link #SELECT} statement or
-     * subselect.
-     * <p>
-     * This clause surrounds
-     * <ul>
-     * <li>the <code>SELECT</code> keyword</li>
-     * <li>Oracle style hints</li>
-     * <li>the T-SQL style <code>TOP .. START AT</code> clause</li>
-     * <li>the select field list</li>
-     * </ul>
-     */
-    SELECT_SELECT,
-
-    /**
-     * A <code>FROM</code> clause within a {@link #SELECT} statement or
-     * subselect.
-     * <p>
-     * This clause surrounds
-     * <ul>
-     * <li>the <code>FROM</code> keyword</li>
-     * <li>the table reference list</li>
-     * </ul>
-     * <p>
-     * See {@link #TABLE} and related clauses for possible table references.
-     *
-     * @see #TABLE
-     */
-    SELECT_FROM,
-    SELECT_WHERE,
-    SELECT_START_WITH,
-    SELECT_CONNECT_BY,
-    SELECT_GROUP_BY,
-    SELECT_HAVING,
-    SELECT_ORDER_BY,
-
-
-
-    INSERT,
-    INSERT_INSERT_INTO,
-    INSERT_RETURNING,
-
-
-
-    // -------------------------------------------------------------------------
-    // Clauses that are used in an UPDATE statement
-    // -------------------------------------------------------------------------
-
-    /**
-     * A complete <code>UPDATE</code> statement.
-     */
-    UPDATE,
-
-    /**
-     * An <code>UPDATE</code> clause within an {@link #UPDATE} statement.
-     * <p>
-     * This clause surrounds
-     * <ul>
-     * <li>the <code>UPDATE</code> keyword</li>
-     * <li>the table that is being updated</li>
-     * </ul>
-     */
-    UPDATE_UPDATE,
-
-    /**
-     * A <code>SET</code> clause within an {@link #UPDATE} statement.
-     * <p>
-     * This clause surrounds
-     * <ul>
-     * <li>the <code>SET</code> keyword</li>
-     * <li>one or several assignments: {@link #UPDATE_SET_ASSIGNMENT}</li>
-     * </ul>
-     */
-    UPDATE_SET,
-
-    /**
-     * An assigment within a {@link #UPDATE_SET} clause within an
-     * {@link #UPDATE} statement.
-     * <p>
-     * This clause surrounds
-     * <ul>
-     * <li>a column</li>
-     * <li>an assigment operator</li>
-     * <li>a value being assigned</li>
-     * </ul>
-     */
-    UPDATE_SET_ASSIGNMENT,
-
-    /**
-     * A <code>WHERE</code> clause within an {@link #UPDATE} statement.
-     * <p>
-     * This clause surrounds
-     * <ul>
-     * <li>the <code>WHERE</code> keyword</li>
-     * <li>a {@link #CONDITION}</li>
-     * </ul>
-     */
-    UPDATE_WHERE,
-
-    /**
-     * A <code>RETURNING</code> clause within an {@link #UPDATE} statement.
-     * <p>
-     * This clause surrounds
-     * <ul>
-     * <li>the <code>RETURNING</code> keyword</li>
-     * <li>several {@link #FIELD} clauses</li>
-     * </ul>
-     */
-    UPDATE_RETURNING,
-
-
-    DELETE,
-    DELETE_DELETE,
-    DELETE_WHERE,
-
-
-    MERGE,
-    MERGE_MERGE_INTO,
-
-
-
-    TRUNCATE,
-    TRUNCATE_TRUNCATE,
+/**
+ * Copyright (c) 2009-2013, Lukas Eder, lukas.eder@gmail.com
+ * All rights reserved.
+ *
+ * This software is licensed to you under the Apache License, Version 2.0
+ * (the "License"); You may obtain a copy of the License at
+ *
+ *   http://www.apache.org/licenses/LICENSE-2.0
+ *
+ * Redistribution and use in source and binary forms, with or without
+ * modification, are permitted provided that the following conditions are met:
+ *
+ * . Redistributions of source code must retain the above copyright notice, this
+ *   list of conditions and the following disclaimer.
+ *
+ * . Redistributions in binary form must reproduce the above copyright notice,
+ *   this list of conditions and the following disclaimer in the documentation
+ *   and/or other materials provided with the distribution.
+ *
+ * . Neither the name "jOOQ" nor the names of its contributors may be
+ *   used to endorse or promote products derived from this software without
+ *   specific prior written permission.
+ *
+ * THIS SOFTWARE IS PROVIDED BY THE COPYRIGHT HOLDERS AND CONTRIBUTORS "AS IS"
+ * AND ANY EXPRESS OR IMPLIED WARRANTIES, INCLUDING, BUT NOT LIMITED TO, THE
+ * IMPLIED WARRANTIES OF MERCHANTABILITY AND FITNESS FOR A PARTICULAR PURPOSE
+ * ARE DISCLAIMED. IN NO EVENT SHALL THE COPYRIGHT OWNER OR CONTRIBUTORS BE
+ * LIABLE FOR ANY DIRECT, INDIRECT, INCIDENTAL, SPECIAL, EXEMPLARY, OR
+ * CONSEQUENTIAL DAMAGES (INCLUDING, BUT NOT LIMITED TO, PROCUREMENT OF
+ * SUBSTITUTE GOODS OR SERVICES; LOSS OF USE, DATA, OR PROFITS; OR BUSINESS
+ * INTERRUPTION) HOWEVER CAUSED AND ON ANY THEORY OF LIABILITY, WHETHER IN
+ * CONTRACT, STRICT LIABILITY, OR TORT (INCLUDING NEGLIGENCE OR OTHERWISE)
+ * ARISING IN ANY WAY OUT OF THE USE OF THIS SOFTWARE, EVEN IF ADVISED OF THE
+ * POSSIBILITY OF SUCH DAMAGE.
+ */
+package org.jooq;
+
+/**
+ * TODO [#2667]
+ */
+public enum Clause {
+
+    /**
+     * A placeholder clause for cases where the behaviour was not yet specified.
+     * This will not go public, and is meant to be a placeholder during
+     * development.
+     */
+    @Deprecated
+    DUMMY,
+
+    // -------------------------------------------------------------------------
+    // Clauses used in a any type of statement to model catalog references
+    // -------------------------------------------------------------------------
+
+    CATALOG,
+    CATALOG_REFERENCE,
+
+    // -------------------------------------------------------------------------
+    // Clauses used in a any type of statement to model schema references
+    // -------------------------------------------------------------------------
+
+    SCHEMA,
+    SCHEMA_REFERENCE,
+
+    // -------------------------------------------------------------------------
+    // Clauses used in a any type of statement to model table references
+    // -------------------------------------------------------------------------
+
+    /**
+     * A complete table reference.
+     * <p>
+     * This clause surrounds a complete table reference as it can be encountered
+     * in
+     * <ul>
+     * <li> {@link #SELECT_FROM}</li>
+     * <li> {@link #INSERT_INSERT_INTO}</li>
+     * <li> {@link #UPDATE_UPDATE}</li>
+     * <li> {@link #DELETE_DELETE}</li>
+     * <li> {@link #MERGE_MERGE_INTO}</li>
+     * <li> {@link #TRUNCATE_TRUNCATE}</li>
+     * </ul>
+     */
+    TABLE,
+
+    TABLE_ALIAS,
+    TABLE_REFERENCE,
+
+    /**
+     *
+     */
+    TABLE_JOIN,
+    TABLE_JOIN_INNER,
+    TABLE_JOIN_CROSS,
+    TABLE_JOIN_NATURAL,
+    TABLE_JOIN_OUTER_LEFT,
+    TABLE_JOIN_OUTER_RIGHT,
+    TABLE_JOIN_OUTER_FULL,
+    TABLE_JOIN_NATURAL_OUTER_LEFT,
+    TABLE_JOIN_NATURAL_OUTER_RIGHT,
+    TABLE_JOIN_ON,
+    TABLE_JOIN_USING,
+    TABLE_JOIN_PARTITION_BY,
+
+    TABLE_FLASHBACK,
+    TABLE_PIVOT,
+
+    // -------------------------------------------------------------------------
+    // Clauses used in a any type of statement to model column references
+    // -------------------------------------------------------------------------
+
+    FIELD,
+    FIELD_ALIAS,
+    FIELD_REFERENCE,
+    FIELD_VALUE,
+    FIELD_CASE,
+    FIELD_ROW,
+
+    // -------------------------------------------------------------------------
+    // Clauses used in a any type of statement to model condition references
+    // -------------------------------------------------------------------------
+
+    /**
+     * A condition expression.
+     */
+    CONDITION,
+
+    /**
+     * A <code>NULL</code> condition.
+     * <p>
+     * This clause surrounds a {@link #FIELD}.
+     */
+    CONDITION_IS_NULL,
+
+    /**
+     * A <code>NOT NULL</code> condition.
+     * <p>
+     * This clause surrounds a {@link #FIELD}.
+     */
+    CONDITION_IS_NOT_NULL,
+
+
+    // TODO: Should operators be distinguished?
+    // - LIKE predicate
+    // - Subselect predicates
+    // - RVE predicates
+    // - Quantified predicates
+    CONDITION_COMPARISON,
+
+    /**
+     * A <code>BEWEEN</code> condition.
+     * <p>
+     * This clause surrounds three {@link #FIELD} clauses.
+     */
+    CONDITION_BETWEEN,
+
+    /**
+     * A <code>BEWEEN SYMMETRIC</code> condition.
+     * <p>
+     * This clause surrounds three {@link #FIELD} clauses.
+     */
+    CONDITION_BETWEEN_SYMMETRIC,
+
+    /**
+     * A <code>NOT BEWEEN</code> condition.
+     * <p>
+     * This clause surrounds three {@link #FIELD} clauses.
+     */
+    CONDITION_NOT_BETWEEN,
+
+    /**
+     * A <code>NOT BEWEEN SYMMETRIC</code> condition.
+     * <p>
+     * This clause surrounds three {@link #FIELD} clauses.
+     */
+    CONDITION_NOT_BETWEEN_SYMMETRIC,
+
+    /**
+     * An <code>OVERLAPS</code> condition.
+     * <p>
+     * This clause surrounds two {@link #FIELD} clauses.
+     */
+    CONDITION_OVERLAPS,
+
+    /**
+     * A combined condition using <code>AND</code>.
+     * <p>
+     * This clause surrounds several {@link #CONDITION} clauses.
+     */
+    CONDITION_AND,
+
+    /**
+     * A combined condition using <code>OR</code>.
+     * <p>
+     * This clause surrounds several {@link #CONDITION} clauses.
+     */
+    CONDITION_OR,
+
+    /**
+     * A <code>NOT</code> condition.
+     * <p>
+     * This clause surrounds a {@link #CONDITION} clause.
+     */
+    CONDITION_NOT,
+
+    /**
+     * An <code>IN</code> condition.
+     * <p>
+     * This clause surrounds two or more {@link #FIELD} clauses.
+     */
+    CONDITION_IN,
+
+    /**
+     * A <code>NOT IN</code> condition.
+     * <p>
+     * This clause surrounds two or more {@link #FIELD} clauses.
+     */
+    CONDITION_NOT_IN,
+
+    /**
+     * An <code>EXISTS</code> condition.
+     * <p>
+     * This clause surrounds a {@link #SELECT} clause.
+     */
+    CONDITION_EXISTS,
+
+    /**
+     * A <code>NOT EXISTS</code> condition.
+     * <p>
+     * This clause surrounds a {@link #SELECT} clause.
+     */
+    CONDITION_NOT_EXISTS,
+
+    // -------------------------------------------------------------------------
+    // Clauses that are used in a SELECT statement
+    // -------------------------------------------------------------------------
+
+    /**
+     * A complete <code>SELECT</code> statement or a subselect.
+     * <p>
+     * This clause surrounds a complete <code>SELECT</code> statement, a
+     * subselect, or a set operation, such as
+     * <ul>
+     * <li> {@link #SELECT_UNION}</li>
+     * <li> {@link #SELECT_UNION_ALL}</li>
+     * <li> {@link #SELECT_INTERSECT}</li>
+     * <li> {@link #SELECT_EXCEPT}</li>
+     * </ul>
+     */
+    SELECT,
+
+    /**
+     * A <code>UNION</code> set operation.
+     * <p>
+     * This clause surrounds two or more subselects (see {@link #SELECT})
+     * concatenating them using a <code>UNION</code> set operation.
+     */
+    SELECT_UNION,
+
+    /**
+     * A <code>UNION ALL</code> set operation.
+     * <p>
+     * This clause surrounds two or more subselects (see {@link #SELECT})
+     * concatenating them using a <code>UNION ALL</code> set operation.
+     */
+    SELECT_UNION_ALL,
+
+    /**
+     * A <code>INTERSECT</code> set operation.
+     * <p>
+     * This clause surrounds two or more subselects (see {@link #SELECT})
+     * concatenating them using a <code>INTERSECT</code> set operation.
+     */
+    SELECT_INTERSECT,
+
+    /**
+     * A <code>EXCEPT</code> set operation.
+     * <p>
+     * This clause surrounds two or more subselects (see {@link #SELECT})
+     * concatenating them using a <code>EXCEPT</code> set operation.
+     */
+    SELECT_EXCEPT,
+
+    /**
+     * A <code>SELECT</code> clause within a {@link #SELECT} statement or
+     * subselect.
+     * <p>
+     * This clause surrounds
+     * <ul>
+     * <li>the <code>SELECT</code> keyword</li>
+     * <li>Oracle style hints</li>
+     * <li>the T-SQL style <code>TOP .. START AT</code> clause</li>
+     * <li>the select field list</li>
+     * </ul>
+     */
+    SELECT_SELECT,
+
+    /**
+     * A <code>FROM</code> clause within a {@link #SELECT} statement or
+     * subselect.
+     * <p>
+     * This clause surrounds
+     * <ul>
+     * <li>the <code>FROM</code> keyword</li>
+     * <li>the table reference list</li>
+     * </ul>
+     * <p>
+     * See {@link #TABLE} and related clauses for possible table references.
+     *
+     * @see #TABLE
+     */
+    SELECT_FROM,
+    SELECT_WHERE,
+    SELECT_START_WITH,
+    SELECT_CONNECT_BY,
+    SELECT_GROUP_BY,
+    SELECT_HAVING,
+    SELECT_ORDER_BY,
+
+
+
+    INSERT,
+    INSERT_INSERT_INTO,
+    INSERT_RETURNING,
+
+
+
+    // -------------------------------------------------------------------------
+    // Clauses that are used in an UPDATE statement
+    // -------------------------------------------------------------------------
+
+    /**
+     * A complete <code>UPDATE</code> statement.
+     */
+    UPDATE,
+
+    /**
+     * An <code>UPDATE</code> clause within an {@link #UPDATE} statement.
+     * <p>
+     * This clause surrounds
+     * <ul>
+     * <li>the <code>UPDATE</code> keyword</li>
+     * <li>the table that is being updated</li>
+     * </ul>
+     */
+    UPDATE_UPDATE,
+
+    /**
+     * A <code>SET</code> clause within an {@link #UPDATE} statement.
+     * <p>
+     * This clause surrounds
+     * <ul>
+     * <li>the <code>SET</code> keyword</li>
+     * <li>one or several assignments: {@link #UPDATE_SET_ASSIGNMENT}</li>
+     * </ul>
+     */
+    UPDATE_SET,
+
+    /**
+     * An assigment within a {@link #UPDATE_SET} clause within an
+     * {@link #UPDATE} statement.
+     * <p>
+     * This clause surrounds
+     * <ul>
+     * <li>a column</li>
+     * <li>an assigment operator</li>
+     * <li>a value being assigned</li>
+     * </ul>
+     */
+    UPDATE_SET_ASSIGNMENT,
+
+    /**
+     * A <code>WHERE</code> clause within an {@link #UPDATE} statement.
+     * <p>
+     * This clause surrounds
+     * <ul>
+     * <li>the <code>WHERE</code> keyword</li>
+     * <li>a {@link #CONDITION}</li>
+     * </ul>
+     */
+    UPDATE_WHERE,
+
+    /**
+     * A <code>RETURNING</code> clause within an {@link #UPDATE} statement.
+     * <p>
+     * This clause surrounds
+     * <ul>
+     * <li>the <code>RETURNING</code> keyword</li>
+     * <li>several {@link #FIELD} clauses</li>
+     * </ul>
+     */
+    UPDATE_RETURNING,
+
+
+    DELETE,
+    DELETE_DELETE,
+    DELETE_WHERE,
+
+
+    MERGE,
+    MERGE_MERGE_INTO,
+
+
+
+    TRUNCATE,
+    TRUNCATE_TRUNCATE,
 }