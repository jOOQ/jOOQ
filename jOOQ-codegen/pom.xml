--- conflicted
+++ resolved
@@ -1,202 +1,195 @@
-<?xml version="1.0" encoding="UTF-8"?>
-<project xmlns="http://maven.apache.org/POM/4.0.0" xmlns:xsi="http://www.w3.org/2001/XMLSchema-instance"
-	xsi:schemaLocation="http://maven.apache.org/POM/4.0.0 http://maven.apache.org/maven-v4_0_0.xsd">
-	<parent>
-		<artifactId>oss-parent</artifactId>
-		<groupId>org.sonatype.oss</groupId>
-		<version>7</version>
-	</parent>
-	<modelVersion>4.0.0</modelVersion>
-
-	<groupId>org.jooq</groupId>
-	<artifactId>jooq-codegen</artifactId>
-	<version>2.3.1</version>
-	<packaging>jar</packaging>
-
-	<name>jOOQ Codegen</name>
-	<description>jOOQ effectively combines complex SQL, typesafety, source code generation, active records, stored procedures, advanced data types, and Java in a fluent, intuitive DSL.</description>
-	<url>http://www.jooq.org</url>
-
-
-	<licenses>
-		<license>
-			<name>Apache License, Version 2.0</name>
-			<url>http://www.jooq.org/inc/LICENSE.txt</url>
-			<distribution>repo</distribution>
-		</license>
-	</licenses>
-
-	<scm>
-		<developerConnection>scm:svn:https://jooq.svn.sourceforge.net/svnroot/jooq</developerConnection>
-		<url>https://jooq.svn.sourceforge.net/svnroot/jooq</url>
-		<connection>scm:svn:https://jooq.svn.sourceforge.net/svnroot/jooq</connection>
-	</scm>
-
-	<build>
-		<defaultGoal>deploy</defaultGoal>
-		<finalName>${project.artifactId}-${project.version}</finalName>
-
-		<plugins>
-			<plugin>
-				<groupId>org.apache.maven.plugins</groupId>
-				<artifactId>maven-gpg-plugin</artifactId>
-				<version>1.1</version>
-				<executions>
-					<execution>
-						<id>sign-artifacts</id>
-						<phase>verify</phase>
-						<goals>
-							<goal>sign</goal>
-						</goals>
-					</execution>
-				</executions>
-			</plugin>
-
-			<plugin>
-				<groupId>org.apache.maven.plugins</groupId>
-				<artifactId>maven-compiler-plugin</artifactId>
-				<version>2.3.2</version>
-				<configuration>
-					<fork>true</fork>
-					<maxmem>512m</maxmem>
-					<meminitial>256m</meminitial>
-					<encoding>UTF-8</encoding>
-					<source>1.6</source>
-					<target>1.6</target>
-					<debug>true</debug>
-					<debuglevel>lines,vars,source</debuglevel>
-				</configuration>
-			</plugin>
-
-			<plugin>
-				<inherited>true</inherited>
-				<groupId>org.apache.maven.plugins</groupId>
-				<artifactId>maven-source-plugin</artifactId>
-				<version>2.1.2</version>
-				<executions>
-					<execution>
-						<id>attach-sources</id>
-						<goals>
-							<goal>jar</goal>
-						</goals>
-					</execution>
-				</executions>
-
-				<configuration>
-					<excludeResources>true</excludeResources>
-					<useDefaultExcludes>true</useDefaultExcludes>
-				</configuration>
-			</plugin>
-
-			<plugin>
-				<inherited>true</inherited>
-				<groupId>org.apache.maven.plugins</groupId>
-				<artifactId>maven-javadoc-plugin</artifactId>
-				<version>2.7</version>
-				<executions>
-					<execution>
-						<id>bundle-sources</id>
-						<phase>package</phase>
-						<goals>
-							<goal>jar</goal>
-						</goals>
-					</execution>
-				</executions>
-				<configuration>
-					<maxmemory>512</maxmemory>
-					<encoding>UTF-8</encoding>
-					<show>protected</show>
-					<notree>true</notree>
-				</configuration>
-			</plugin>
-
-			<plugin>
-				<groupId>org.apache.maven.plugins</groupId>
-				<artifactId>maven-resources-plugin</artifactId>
-				<version>2.5</version>
-				<configuration>
-					<encoding>UTF-8</encoding>
-				</configuration>
-			</plugin>
-            
-            <plugin>
-                <groupId>org.apache.maven.plugins</groupId>
-                <artifactId>maven-eclipse-plugin</artifactId>
-                <version>2.8</version>
-                <configuration>
-                    <downloadSources>true</downloadSources>
-                </configuration>
-            </plugin>
-		</plugins>
-	</build>
-
-	<issueManagement>
-		<system>Trac</system>
-		<url>https://sourceforge.net/apps/trac/jooq/report/6</url>
-	</issueManagement>
-	
-	<developers>
-		<developer>
-			<name>Lukas Eder</name>
-			<email>lukas.eder@gmail.com</email>
-		</developer>
-		<developer>
-			<name>Espen Stromsnes</name>
-			<email>estromsnes@gmail.com</email>
-		</developer>
-	</developers>
-
-	<dependencies>
-<<<<<<< HEAD
+<?xml version="1.0" encoding="UTF-8"?>
+<project xmlns="http://maven.apache.org/POM/4.0.0" xmlns:xsi="http://www.w3.org/2001/XMLSchema-instance"
+	xsi:schemaLocation="http://maven.apache.org/POM/4.0.0 http://maven.apache.org/maven-v4_0_0.xsd">
+	<parent>
+		<artifactId>oss-parent</artifactId>
+		<groupId>org.sonatype.oss</groupId>
+		<version>7</version>
+	</parent>
+	<modelVersion>4.0.0</modelVersion>
+
+	<groupId>org.jooq</groupId>
+	<artifactId>jooq-codegen</artifactId>
+	<version>2.3.1</version>
+	<packaging>jar</packaging>
+
+	<name>jOOQ Codegen</name>
+	<description>jOOQ effectively combines complex SQL, typesafety, source code generation, active records, stored procedures, advanced data types, and Java in a fluent, intuitive DSL.</description>
+	<url>http://www.jooq.org</url>
+
+
+	<licenses>
+		<license>
+			<name>Apache License, Version 2.0</name>
+			<url>http://www.jooq.org/inc/LICENSE.txt</url>
+			<distribution>repo</distribution>
+		</license>
+	</licenses>
+
+	<scm>
+		<developerConnection>scm:svn:https://jooq.svn.sourceforge.net/svnroot/jooq</developerConnection>
+		<url>https://jooq.svn.sourceforge.net/svnroot/jooq</url>
+		<connection>scm:svn:https://jooq.svn.sourceforge.net/svnroot/jooq</connection>
+	</scm>
+
+	<build>
+		<defaultGoal>deploy</defaultGoal>
+		<finalName>${project.artifactId}-${project.version}</finalName>
+
+		<plugins>
+			<plugin>
+				<groupId>org.apache.maven.plugins</groupId>
+				<artifactId>maven-gpg-plugin</artifactId>
+				<version>1.1</version>
+				<executions>
+					<execution>
+						<id>sign-artifacts</id>
+						<phase>verify</phase>
+						<goals>
+							<goal>sign</goal>
+						</goals>
+					</execution>
+				</executions>
+			</plugin>
+
+			<plugin>
+				<groupId>org.apache.maven.plugins</groupId>
+				<artifactId>maven-compiler-plugin</artifactId>
+				<version>2.3.2</version>
+				<configuration>
+					<fork>true</fork>
+					<maxmem>512m</maxmem>
+					<meminitial>256m</meminitial>
+					<encoding>UTF-8</encoding>
+					<source>1.6</source>
+					<target>1.6</target>
+					<debug>true</debug>
+					<debuglevel>lines,vars,source</debuglevel>
+				</configuration>
+			</plugin>
+
+			<plugin>
+				<inherited>true</inherited>
+				<groupId>org.apache.maven.plugins</groupId>
+				<artifactId>maven-source-plugin</artifactId>
+				<version>2.1.2</version>
+				<executions>
+					<execution>
+						<id>attach-sources</id>
+						<goals>
+							<goal>jar</goal>
+						</goals>
+					</execution>
+				</executions>
+
+				<configuration>
+					<excludeResources>true</excludeResources>
+					<useDefaultExcludes>true</useDefaultExcludes>
+				</configuration>
+			</plugin>
+
+			<plugin>
+				<inherited>true</inherited>
+				<groupId>org.apache.maven.plugins</groupId>
+				<artifactId>maven-javadoc-plugin</artifactId>
+				<version>2.7</version>
+				<executions>
+					<execution>
+						<id>bundle-sources</id>
+						<phase>package</phase>
+						<goals>
+							<goal>jar</goal>
+						</goals>
+					</execution>
+				</executions>
+				<configuration>
+					<maxmemory>512</maxmemory>
+					<encoding>UTF-8</encoding>
+					<show>protected</show>
+					<notree>true</notree>
+				</configuration>
+			</plugin>
+
+			<plugin>
+				<groupId>org.apache.maven.plugins</groupId>
+				<artifactId>maven-resources-plugin</artifactId>
+				<version>2.5</version>
+				<configuration>
+					<encoding>UTF-8</encoding>
+				</configuration>
+			</plugin>
+
+            <plugin>
+                <groupId>org.apache.maven.plugins</groupId>
+                <artifactId>maven-eclipse-plugin</artifactId>
+                <version>2.8</version>
+                <configuration>
+                    <downloadSources>true</downloadSources>
+                </configuration>
+            </plugin>
+		</plugins>
+	</build>
+
+	<issueManagement>
+		<system>Trac</system>
+		<url>https://sourceforge.net/apps/trac/jooq/report/6</url>
+	</issueManagement>
+
+	<developers>
+		<developer>
+			<name>Lukas Eder</name>
+			<email>lukas.eder@gmail.com</email>
+		</developer>
+		<developer>
+			<name>Espen Stromsnes</name>
+			<email>estromsnes@gmail.com</email>
+		</developer>
+	</developers>
+
+	<dependencies>
 		<dependency>
 			<groupId>org.jooq</groupId>
 			<artifactId>jooq</artifactId>
 			<version>2.3.1</version>
-=======
-		<dependency>
-			<groupId>org.jooq</groupId>
-			<artifactId>jooq</artifactId>
-			<version>2.3.1</version>
->>>>>>> 4a71e45f
-			<type>jar</type>
-			<scope>compile</scope>
-		</dependency>
-		<dependency>
-			<groupId>org.jooq</groupId>
-			<artifactId>jooq-meta</artifactId>
-			<version>2.3.1</version>
-			<type>jar</type>
-			<scope>compile</scope>
-		</dependency>
-		<dependency>
-			<groupId>org.apache.ant</groupId>
-			<artifactId>ant</artifactId>
-			<version>1.8.2</version>
-			<scope>provided</scope>
-			<optional>true</optional>
-		</dependency>
-		<dependency>
-			<groupId>org.slf4j</groupId>
-			<artifactId>integration</artifactId>
-			<version>1.6.1</version>
-			<type>jar</type>
-			<scope>test</scope>
-			<optional>true</optional>
-		</dependency>
-		<dependency>
-			<groupId>org.slf4j</groupId>
-			<artifactId>slf4j-log4j12</artifactId>
-			<version>1.6.1</version>
-			<type>jar</type>
-			<scope>test</scope>
-			<optional>true</optional>
-		</dependency>
-		<dependency>
-			<groupId>log4j</groupId>
-			<artifactId>log4j</artifactId>
-			<version>1.2.16</version>
-			<scope>test</scope>
-			<optional>true</optional>
-		</dependency>
-	</dependencies>
+			<type>jar</type>
+			<scope>compile</scope>
+		</dependency>
+		<dependency>
+			<groupId>org.jooq</groupId>
+			<artifactId>jooq-meta</artifactId>
+			<version>2.3.1</version>
+			<type>jar</type>
+			<scope>compile</scope>
+		</dependency>
+		<dependency>
+			<groupId>org.apache.ant</groupId>
+			<artifactId>ant</artifactId>
+			<version>1.8.2</version>
+			<scope>provided</scope>
+			<optional>true</optional>
+		</dependency>
+		<dependency>
+			<groupId>org.slf4j</groupId>
+			<artifactId>integration</artifactId>
+			<version>1.6.1</version>
+			<type>jar</type>
+			<scope>test</scope>
+			<optional>true</optional>
+		</dependency>
+		<dependency>
+			<groupId>org.slf4j</groupId>
+			<artifactId>slf4j-log4j12</artifactId>
+			<version>1.6.1</version>
+			<type>jar</type>
+			<scope>test</scope>
+			<optional>true</optional>
+		</dependency>
+		<dependency>
+			<groupId>log4j</groupId>
+			<artifactId>log4j</artifactId>
+			<version>1.2.16</version>
+			<scope>test</scope>
+			<optional>true</optional>
+		</dependency>
+	</dependencies>
 </project>