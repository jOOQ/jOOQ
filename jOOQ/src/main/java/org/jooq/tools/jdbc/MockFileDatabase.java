--- conflicted
+++ resolved
@@ -287,16 +287,12 @@
                 if (rowString.startsWith("@ rows:")) {
                     rows = Integer.parseInt(rowString.substring(7).trim());
                 }
-<<<<<<< HEAD
-                return new MockResult(rows, create.fetchFromTXT(currentResult.toString()));
-=======
 
                 return new MockResult(rows,
                     nullLiteral == null
                     ? create.fetchFromTXT(currentResult.toString())
                     : create.fetchFromTXT(currentResult.toString(), nullLiteral)
                 );
->>>>>>> e870b353
             }
 
             private String readLine() throws IOException {
